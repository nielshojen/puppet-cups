class cups (
  $package_ensure = $cups::params::package_ensure,
  $package_name = $cups::params::package_name,

  $devel_package_ensure = $cups::params::devel_package_ensure,
  $devel_package_name = $cups::params::devel_package_name,

  $service_ensure = $cups::params::service_ensure,
  $service_enabled = $cups::params::service_enabled,
  $service_name = $cups::params::service_name,

  $cups_lpd_enable = $cups::params::cups_lpd_enable,
  $package_cups_lpd = $cups::params::package_cups_lpd,
  $config_file = $cups::params::config_file,
) inherits cups::params {

  include '::cups::install'
  include '::cups::service'
<<<<<<< HEAD

  $printers_default = { ensure => present }
  create_resources('printer', hiera_hash(cups::printers), $printers_default)
=======
  if $cups::cups_lpd_enable {
      include '::cups::config'
  }
>>>>>>> 6a3c8620
}<|MERGE_RESOLUTION|>--- conflicted
+++ resolved
@@ -16,13 +16,11 @@
 
   include '::cups::install'
   include '::cups::service'
-<<<<<<< HEAD
 
   $printers_default = { ensure => present }
   create_resources('printer', hiera_hash(cups::printers), $printers_default)
-=======
+
   if $cups::cups_lpd_enable {
       include '::cups::config'
   }
->>>>>>> 6a3c8620
 }